//  ImageRow.swift
//  Eureka ( https://github.com/xmartlabs/Eureka )
//
//  Copyright (c) 2016 Xmartlabs SRL ( http://xmartlabs.com )
//
//
// Permission is hereby granted, free of charge, to any person obtaining a copy
// of this software and associated documentation files (the "Software"), to deal
// in the Software without restriction, including without limitation the rights
// to use, copy, modify, merge, publish, distribute, sublicense, and/or sell
// copies of the Software, and to permit persons to whom the Software is
// furnished to do so, subject to the following conditions:
//
// The above copyright notice and this permission notice shall be included in
// all copies or substantial portions of the Software.
//
// THE SOFTWARE IS PROVIDED "AS IS", WITHOUT WARRANTY OF ANY KIND, EXPRESS OR
// IMPLIED, INCLUDING BUT NOT LIMITED TO THE WARRANTIES OF MERCHANTABILITY,
// FITNESS FOR A PARTICULAR PURPOSE AND NONINFRINGEMENT. IN NO EVENT SHALL THE
// AUTHORS OR COPYRIGHT HOLDERS BE LIABLE FOR ANY CLAIM, DAMAGES OR OTHER
// LIABILITY, WHETHER IN AN ACTION OF CONTRACT, TORT OR OTHERWISE, ARISING FROM,
// OUT OF OR IN CONNECTION WITH THE SOFTWARE OR THE USE OR OTHER DEALINGS IN
// THE SOFTWARE.

import Foundation
import Eureka

public struct ImageRowSourceTypes : OptionSet {
    
    public let rawValue: Int
    public var imagePickerControllerSourceTypeRawValue: Int { return self.rawValue >> 1 }
    
    public init(rawValue: Int) { self.rawValue = rawValue }
    init(_ sourceType: UIImagePickerControllerSourceType) { self.init(rawValue: 1 << sourceType.rawValue) }
    
    public static let PhotoLibrary  = ImageRowSourceTypes(.photoLibrary)
    public static let Camera  = ImageRowSourceTypes(.camera)
    public static let SavedPhotosAlbum = ImageRowSourceTypes(.savedPhotosAlbum)
    public static let All: ImageRowSourceTypes = [Camera, PhotoLibrary, SavedPhotosAlbum]
    
}

extension ImageRowSourceTypes {
    
// MARK: Helpers
    
    var localizedString: String {
        switch self {
        case ImageRowSourceTypes.Camera:
            return "Take photo"
        case ImageRowSourceTypes.PhotoLibrary:
            return "Photo Library"
        case ImageRowSourceTypes.SavedPhotosAlbum:
            return "Saved Photos"
        default:
            return ""
        }
    }
}

public enum ImageClearAction {
    case no
    case yes(style: UIAlertActionStyle)
}

//MARK: Row

<<<<<<< HEAD
open class _ImageRow<Cell>: SelectorRow<Cell, ImagePickerController> where Cell: BaseCell, Cell: CellType, Cell.Value == UIImage {
=======
open class _ImageRow<Cell: CellType>: OptionsRow<Cell>, PresenterRowType where Cell: BaseCell, Cell: TypedCellType, Cell.Value == UIImage {
    
    public typealias PresenterRow = ImagePickerController
    
    /// Defines how the view controller will be presented, pushed, etc.
    open var presentationMode: PresentationMode<PresenterRow>?
    
    /// Will be called before the presentation occurs.
    open var onPresentCallback: ((FormViewController, PresenterRow) -> Void)?
>>>>>>> bc1662d0
    

    open var sourceTypes: ImageRowSourceTypes
    open internal(set) var imageURL: URL?
    open var clearAction = ImageClearAction.yes(style: .destructive)
    
    private var _sourceType: UIImagePickerControllerSourceType = .camera
    
    public required init(tag: String?) {
        sourceTypes = .All
        super.init(tag: tag)
        presentationMode = .presentModally(controllerProvider: ControllerProvider.callback { return ImagePickerController() }, onDismiss: { [weak self] vc in
            self?.select()
            vc.dismiss(animated: true)
            })
        self.displayValueFor = nil
        
    }
    
    // copy over the existing logic from the SelectorRow
    func displayImagePickerController(_ sourceType: UIImagePickerControllerSourceType) {
        if let presentationMode = presentationMode, !isDisabled {
            if let controller = presentationMode.makeController(){
                controller.row = self
                controller.sourceType = sourceType
                onPresentCallback?(cell.formViewController()!, controller)
                presentationMode.present(controller, row: self, presentingController: cell.formViewController()!)
            }
            else{
                _sourceType = sourceType
                presentationMode.present(nil, row: self, presentingController: cell.formViewController()!)
            }
        }
    }
    
    /// Extends `didSelect` method
    /// Selecting the Image Row cell will open a popup to choose where to source the photo from,
    /// based on the `sourceTypes` configured and the available sources.
    open override func customDidSelect() {
        guard !isDisabled else {
            super.customDidSelect()
            return
        }
        deselect()
        
        var availableSources: ImageRowSourceTypes = []
            
        if UIImagePickerController.isSourceTypeAvailable(.photoLibrary) {
            let _ = availableSources.insert(.PhotoLibrary)
        }
        if UIImagePickerController.isSourceTypeAvailable(.camera) {
            let _ = availableSources.insert(.Camera)
        }
        if UIImagePickerController.isSourceTypeAvailable(.savedPhotosAlbum) {
            let _ = availableSources.insert(.SavedPhotosAlbum)
        }

        sourceTypes.formIntersection(availableSources)
        
        if sourceTypes.isEmpty {
            super.customDidSelect()
            guard let presentationMode = presentationMode else { return }
            if let controller = presentationMode.makeController() {
                controller.row = self
                controller.title = selectorTitle ?? controller.title
                onPresentCallback?(cell.formViewController()!, controller)
                presentationMode.present(controller, row: self, presentingController: self.cell.formViewController()!)
            } else {
                presentationMode.present(nil, row: self, presentingController: self.cell.formViewController()!)
            }
            return
        }
        
        // Now that we know the number of sources aren't empty, let the user select the source
        let sourceActionSheet = UIAlertController(title: nil, message: selectorTitle, preferredStyle: .actionSheet)
        guard let tableView = cell.formViewController()?.tableView  else { fatalError() }
        if let popView = sourceActionSheet.popoverPresentationController {
            popView.sourceView = tableView
            popView.sourceRect = tableView.convert(cell.accessoryView?.frame ?? cell.contentView.frame, from: cell)
        }
        createOptionsForAlertController(sourceActionSheet)
        if case .yes(let style) = clearAction, value != nil {
            let clearPhotoOption = UIAlertAction(title: NSLocalizedString("Clear Photo", comment: ""), style: style, handler: { [weak self] _ in
                self?.value = nil
                self?.imageURL = nil
                self?.updateCell()
                })
            sourceActionSheet.addAction(clearPhotoOption)
        }
        if sourceActionSheet.actions.count == 1 {
            if let imagePickerSourceType = UIImagePickerControllerSourceType(rawValue: sourceTypes.imagePickerControllerSourceTypeRawValue) {
                displayImagePickerController(imagePickerSourceType)
            }
        } else {
            let cancelOption = UIAlertAction(title: NSLocalizedString("Cancel", comment: ""), style: .cancel, handler:nil)
            sourceActionSheet.addAction(cancelOption)
            if let presentingViewController = cell.formViewController() {
                presentingViewController.present(sourceActionSheet, animated: true)
            }
        }
    }
    
    /**
     Prepares the pushed row setting its title and completion callback.
     */
    open override func prepare(for segue: UIStoryboardSegue) {
        super.prepare(for: segue)
        guard let rowVC = segue.destination as? PresenterRow else { return }
        rowVC.title = selectorTitle ?? rowVC.title
        rowVC.onDismissCallback = presentationMode?.onDismissCallback ?? rowVC.onDismissCallback
        onPresentCallback?(cell.formViewController()!, rowVC)
        rowVC.row = self
        rowVC.sourceType = _sourceType
    }
    
    open override func customUpdateCell() {
        super.customUpdateCell()
        
        cell.accessoryType = .none
        cell.editingAccessoryView = .none
        
        if let image = self.value {
            let imageView = UIImageView(frame: CGRect(x: 0, y: 0, width: 44, height: 44))
            imageView.contentMode = .scaleAspectFill
            imageView.image = image
            imageView.clipsToBounds = true
            
            cell.accessoryView = imageView
            cell.editingAccessoryView = imageView
        } else {
            cell.accessoryView = nil
            cell.editingAccessoryView = nil
        }
    }
    

}

extension _ImageRow {
    
//MARK: Helpers
    
    func createOptionForAlertController(_ alertController: UIAlertController, sourceType: ImageRowSourceTypes) {
        guard let pickerSourceType = UIImagePickerControllerSourceType(rawValue: sourceType.imagePickerControllerSourceTypeRawValue), sourceTypes.contains(sourceType) else { return }
        let option = UIAlertAction(title: NSLocalizedString(sourceType.localizedString, comment: ""), style: .default, handler: { [weak self] _ in
            self?.displayImagePickerController(pickerSourceType)
        })
        alertController.addAction(option)
    }
    
    func createOptionsForAlertController(_ alertController: UIAlertController) {
        createOptionForAlertController(alertController, sourceType: .Camera)
        createOptionForAlertController(alertController, sourceType: .PhotoLibrary)
        createOptionForAlertController(alertController, sourceType: .SavedPhotosAlbum)
    }
}

/// A selector row where the user can pick an image
public final class ImageRow : _ImageRow<PushSelectorCell<UIImage>>, RowType {
    public required init(tag: String?) {
        super.init(tag: tag)
    }
}
<|MERGE_RESOLUTION|>--- conflicted
+++ resolved
@@ -65,9 +65,6 @@
 
 //MARK: Row
 
-<<<<<<< HEAD
-open class _ImageRow<Cell>: SelectorRow<Cell, ImagePickerController> where Cell: BaseCell, Cell: CellType, Cell.Value == UIImage {
-=======
 open class _ImageRow<Cell: CellType>: OptionsRow<Cell>, PresenterRowType where Cell: BaseCell, Cell: TypedCellType, Cell.Value == UIImage {
     
     public typealias PresenterRow = ImagePickerController
@@ -77,7 +74,6 @@
     
     /// Will be called before the presentation occurs.
     open var onPresentCallback: ((FormViewController, PresenterRow) -> Void)?
->>>>>>> bc1662d0
     
 
     open var sourceTypes: ImageRowSourceTypes
