//  MultipleSelectorViewController.swift
//  Eureka ( https://github.com/xmartlabs/Eureka )
//
//  Copyright (c) 2016 Xmartlabs SRL ( http://xmartlabs.com )
//
//
// Permission is hereby granted, free of charge, to any person obtaining a copy
// of this software and associated documentation files (the "Software"), to deal
// in the Software without restriction, including without limitation the rights
// to use, copy, modify, merge, publish, distribute, sublicense, and/or sell
// copies of the Software, and to permit persons to whom the Software is
// furnished to do so, subject to the following conditions:
//
// The above copyright notice and this permission notice shall be included in
// all copies or substantial portions of the Software.
//
// THE SOFTWARE IS PROVIDED "AS IS", WITHOUT WARRANTY OF ANY KIND, EXPRESS OR
// IMPLIED, INCLUDING BUT NOT LIMITED TO THE WARRANTIES OF MERCHANTABILITY,
// FITNESS FOR A PARTICULAR PURPOSE AND NONINFRINGEMENT. IN NO EVENT SHALL THE
// AUTHORS OR COPYRIGHT HOLDERS BE LIABLE FOR ANY CLAIM, DAMAGES OR OTHER
// LIABILITY, WHETHER IN AN ACTION OF CONTRACT, TORT OR OTHERWISE, ARISING FROM,
// OUT OF OR IN CONNECTION WITH THE SOFTWARE OR THE USE OR OTHER DEALINGS IN
// THE SOFTWARE.

import Foundation

/// Selector Controller that enables multiple selection
<<<<<<< HEAD
open class _MultipleSelectorViewController<T: Hashable, Row: SelectableRowType> : FormViewController, TypedRowControllerType where Row: BaseRow, Row.Cell.Value == T {
=======
open class _MultipleSelectorViewController<Row: SelectableRowType, OptionsRow: OptionsProviderRow> : FormViewController, TypedRowControllerType where Row: BaseRow, Row: TypedRowType, Row.Cell.Value == OptionsRow.OptionsProviderType.Option, OptionsRow.OptionsProviderType.Option: Hashable {
>>>>>>> bc1662d0

    /// The row that pushed or presented this controller
    public var row: RowOf<Set<OptionsRow.OptionsProviderType.Option>>!

    public var selectableRowCellSetup: ((_ cell: Row.Cell, _ row: Row) -> Void)?
    public var selectableRowCellUpdate: ((_ cell: Row.Cell, _ row: Row) -> Void)?

    /// A closure to be called when the controller disappears.
    public var onDismissCallback: ((UIViewController) -> Void)?

    /// A closure that should return key for particular row value.
    /// This key is later used to break options by sections.
    public var sectionKeyForValue: ((Row.Cell.Value) -> (String))?

    /// A closure that returns header title for a section for particular key.
    /// By default returns the key itself.
    public var sectionHeaderTitleForKey: ((String) -> String?)? = { $0 }

    /// A closure that returns footer title for a section for particular key.
    public var sectionFooterTitleForKey: ((String) -> String?)?


    public var optionsProviderRow: OptionsRow {
        return row as! OptionsRow
    }
    

    override public init(nibName nibNameOrNil: String?, bundle nibBundleOrNil: Bundle?) {
        super.init(nibName: nibNameOrNil, bundle: nibBundleOrNil)
    }

    convenience public init(_ callback: ((UIViewController) -> Void)?) {
        self.init(nibName: nil, bundle: nil)
        onDismissCallback = callback
    }

    public required init?(coder aDecoder: NSCoder) {
        super.init(coder: aDecoder)
    }

    open override func viewDidLoad() {
        super.viewDidLoad()
        setupForm()
    }

    open func setupForm() {
        optionsProviderRow.optionsProvider?.options(for: self) { [weak self] (options: [OptionsRow.OptionsProviderType.Option]?) in
            guard let strongSelf = self, let options = options else { return }
            strongSelf.optionsProviderRow.cachedOptionsData = options
            strongSelf.setupForm(with: options)
        }
    }
    
    open func setupForm(with options: [OptionsRow.OptionsProviderType.Option]) {
        if let optionsBySections = optionsBySections(with: options) {
            for (sectionKey, options) in optionsBySections {
                form +++ section(with: options,
                                 header: sectionHeaderTitleForKey?(sectionKey),
                                 footer: sectionFooterTitleForKey?(sectionKey))
            }
        } else {
            form +++ section(with: options, header: row.title, footer: nil)
        }
    }
    
    open func optionsBySections(with options: [OptionsRow.OptionsProviderType.Option]) -> [(String, [Row.Cell.Value])]? {
        guard let sectionKeyForValue = sectionKeyForValue else { return nil }

        let sections = options.reduce([:]) { (reduced, option) -> [String: [Row.Cell.Value]] in
            var reduced = reduced
            let key = sectionKeyForValue(options.first!)
            var items = reduced[key] ?? []
            items.append(option)
            reduced[key] = items
            return reduced
        }

        return sections.sorted(by: { (lhs, rhs) in lhs.0 < rhs.0 })
    }

    func section(with options: [OptionsRow.OptionsProviderType.Option], header: String?, footer: String?) -> SelectableSection<Row> {
        let section = SelectableSection<Row>(header: header ?? "", footer: footer ?? "", selectionType: .multipleSelection) { [weak self] section in
            section.onSelectSelectableRow = { _, selectableRow in
                var newValue: Set<OptionsRow.OptionsProviderType.Option> = self?.row.value ?? []
                if let selectableValue = selectableRow.value {
                    newValue.insert(selectableValue)
                } else {
                    newValue.remove(selectableRow.selectableValue!)
                }
                self?.row.value = newValue
            }
        }
        for option in options {
            section <<< Row.init { lrow in
                lrow.title = String(describing: option)
                lrow.selectableValue = option
                lrow.value = self.row.value?.contains(option) ?? false ? option : nil
            }.cellSetup { [weak self] cell, row in
                self?.selectableRowCellSetup?(cell, row)
            }.cellUpdate { [weak self] cell, row in
                self?.selectableRowCellUpdate?(cell, row)
            }
        }
        return section
    }
}

open class MultipleSelectorViewController<OptionsRow: OptionsProviderRow>: _MultipleSelectorViewController<ListCheckRow<OptionsRow.OptionsProviderType.Option>, OptionsRow> where OptionsRow.OptionsProviderType.Option: Hashable{
    
    override public init(nibName nibNameOrNil: String? = nil, bundle nibBundleOrNil: Bundle? = nil) {
        super.init(nibName: nibNameOrNil, bundle: nibBundleOrNil)
    }
    
    public required init?(coder aDecoder: NSCoder) {
        super.init(coder: aDecoder)
    }
    
}<|MERGE_RESOLUTION|>--- conflicted
+++ resolved
@@ -25,11 +25,7 @@
 import Foundation
 
 /// Selector Controller that enables multiple selection
-<<<<<<< HEAD
-open class _MultipleSelectorViewController<T: Hashable, Row: SelectableRowType> : FormViewController, TypedRowControllerType where Row: BaseRow, Row.Cell.Value == T {
-=======
 open class _MultipleSelectorViewController<Row: SelectableRowType, OptionsRow: OptionsProviderRow> : FormViewController, TypedRowControllerType where Row: BaseRow, Row: TypedRowType, Row.Cell.Value == OptionsRow.OptionsProviderType.Option, OptionsRow.OptionsProviderType.Option: Hashable {
->>>>>>> bc1662d0
 
     /// The row that pushed or presented this controller
     public var row: RowOf<Set<OptionsRow.OptionsProviderType.Option>>!
