//  SliderRow.swift
//  Eureka ( https://github.com/xmartlabs/Eureka )
//
//  Copyright (c) 2016 Xmartlabs ( http://xmartlabs.com )
//
//
// Permission is hereby granted, free of charge, to any person obtaining a copy
// of this software and associated documentation files (the "Software"), to deal
// in the Software without restriction, including without limitation the rights
// to use, copy, modify, merge, publish, distribute, sublicense, and/or sell
// copies of the Software, and to permit persons to whom the Software is
// furnished to do so, subject to the following conditions:
//
// The above copyright notice and this permission notice shall be included in
// all copies or substantial portions of the Software.
//
// THE SOFTWARE IS PROVIDED "AS IS", WITHOUT WARRANTY OF ANY KIND, EXPRESS OR
// IMPLIED, INCLUDING BUT NOT LIMITED TO THE WARRANTIES OF MERCHANTABILITY,
// FITNESS FOR A PARTICULAR PURPOSE AND NONINFRINGEMENT. IN NO EVENT SHALL THE
// AUTHORS OR COPYRIGHT HOLDERS BE LIABLE FOR ANY CLAIM, DAMAGES OR OTHER
// LIABILITY, WHETHER IN AN ACTION OF CONTRACT, TORT OR OTHERWISE, ARISING FROM,
// OUT OF OR IN CONNECTION WITH THE SOFTWARE OR THE USE OR OTHER DEALINGS IN
// THE SOFTWARE.

import UIKit

/// The cell of the SliderRow
open class SliderCell: Cell<Float>, CellType {

    private var awakeFromNibCalled = false

    @IBOutlet open weak var titleLabel: UILabel!
    @IBOutlet open weak var valueLabel: UILabel!
    @IBOutlet open weak var slider: UISlider!

    open var formatter: NumberFormatter?

    public required init(style: UITableViewCellStyle, reuseIdentifier: String?) {
        super.init(style: .value1, reuseIdentifier: reuseIdentifier)

        NotificationCenter.default.addObserver(forName: Notification.Name.UIContentSizeCategoryDidChange, object: nil, queue: nil) { [weak self] _ in
            guard let me = self else { return }
            if me.shouldShowTitle {
                me.titleLabel = me.textLabel
                me.valueLabel = me.detailTextLabel
                me.addConstraints()
            }
        }
    }

    deinit {
        guard !awakeFromNibCalled else { return }
        NotificationCenter.default.removeObserver(self, name: Notification.Name.UIContentSizeCategoryDidChange, object: nil)
    }

    required public init?(coder aDecoder: NSCoder) {
        super.init(coder: aDecoder)
        awakeFromNibCalled = true
    }

    open override func setup() {
        super.setup()
        if !awakeFromNibCalled {
            let title = textLabel
            textLabel?.translatesAutoresizingMaskIntoConstraints = false
            textLabel?.setContentHuggingPriority(UILayoutPriority(rawValue: 500), for: .horizontal)
            self.titleLabel = title

            let value = detailTextLabel
            value?.translatesAutoresizingMaskIntoConstraints = false
<<<<<<< HEAD
            value?.setContentHuggingPriority(UILayoutPriority(500), for: .horizontal)
            value?.adjustsFontSizeToFitWidth = true
            value?.minimumScaleFactor = 0.5
=======
            value?.setContentHuggingPriority(UILayoutPriority(rawValue: 500), for: .horizontal)
>>>>>>> 0e4f9486
            self.valueLabel = value

            let slider = UISlider()
            slider.translatesAutoresizingMaskIntoConstraints = false
            slider.setContentHuggingPriority(UILayoutPriority(rawValue: 500), for: .horizontal)
            self.slider = slider

            if shouldShowTitle {
                contentView.addSubview(titleLabel)
            }

            if !sliderRow.shouldHideValue {
              contentView.addSubview(valueLabel)
            }

            contentView.addSubview(slider)
            addConstraints()
        }
        selectionStyle = .none
        slider.minimumValue = sliderRow.minimumValue
        slider.maximumValue = sliderRow.maximumValue
        slider.addTarget(self, action: #selector(SliderCell.valueChanged), for: .valueChanged)
    }

    open override func update() {
        super.update()
        titleLabel.text = row.title
        titleLabel.isHidden = !shouldShowTitle
        valueLabel.text = row.displayValueFor?(row.value)
        valueLabel.isHidden = sliderRow.shouldHideValue
        slider.value = row.value ?? 0.0
        slider.isEnabled = !row.isDisabled
    }

    func addConstraints() {
        let views: [String : Any] = ["titleLabel": titleLabel, "slider": slider, "valueLabel": valueLabel]
        let metrics = ["spacing": 15.0, "valueLabelWidth": 40.0]

        let title = shouldShowTitle ? "[titleLabel]-spacing-" : ""
        let value = !sliderRow.shouldHideValue ? "-[valueLabel(valueLabelWidth)]" : ""

        let hContraints = NSLayoutConstraint.constraints(
            withVisualFormat: "H:|-\(title)[slider]\(value)-|",
            options: .alignAllCenterY,
            metrics: metrics,
            views: views)

        let vContraints = NSLayoutConstraint.constraints(
            withVisualFormat: "V:|-[slider]-|",
            options: .alignAllCenterX,
            metrics: metrics,
            views: views)

        contentView.addConstraints(hContraints + vContraints)
    }

    @objc func valueChanged() {
        let roundedValue: Float
        let steps = Float(sliderRow.steps)
        if steps > 0 {
            let stepValue = round((slider.value - slider.minimumValue) / (slider.maximumValue - slider.minimumValue) * steps)
            let stepAmount = (slider.maximumValue - slider.minimumValue) / steps
            roundedValue = stepValue * stepAmount + self.slider.minimumValue
        } else {
            roundedValue = slider.value
        }
        row.value = roundedValue
        row.updateCell()
    }

    var shouldShowTitle: Bool {
        return row?.title?.isEmpty == false
    }

    private var sliderRow: SliderRow {
        return row as! SliderRow
    }
}

/// A row that displays a UISlider. If there is a title set then the title and value will appear above the UISlider.
public final class SliderRow: Row<SliderCell>, RowType {

    public var minimumValue: Float = 0.0
    public var maximumValue: Float = 10.0
    public var steps: UInt = 20
    public var shouldHideValue = false

    required public init(tag: String?) {
        super.init(tag: tag)
    }
}<|MERGE_RESOLUTION|>--- conflicted
+++ resolved
@@ -68,13 +68,9 @@
 
             let value = detailTextLabel
             value?.translatesAutoresizingMaskIntoConstraints = false
-<<<<<<< HEAD
             value?.setContentHuggingPriority(UILayoutPriority(500), for: .horizontal)
             value?.adjustsFontSizeToFitWidth = true
             value?.minimumScaleFactor = 0.5
-=======
-            value?.setContentHuggingPriority(UILayoutPriority(rawValue: 500), for: .horizontal)
->>>>>>> 0e4f9486
             self.valueLabel = value
 
             let slider = UISlider()
