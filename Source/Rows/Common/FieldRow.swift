--- conflicted
+++ resolved
@@ -314,13 +314,8 @@
     
     //MARK: TextFieldDelegate
     
-<<<<<<< HEAD
-    public func textFieldDidBeginEditing(_ textField: UITextField) {
+    open func textFieldDidBeginEditing(_ textField: UITextField) {
         formViewController()?.beginEditing(of: self)
-=======
-    open func textFieldDidBeginEditing(_ textField: UITextField) {
-        formViewController()?.beginEditing(self)
->>>>>>> c2b0b03a
         formViewController()?.textInputDidBeginEditing(textField, cell: self)
         if let fieldRowConformance = row as? FormatterConformance, let _ = fieldRowConformance.formatter, fieldRowConformance.useFormatterOnDidBeginEditing ?? fieldRowConformance.useFormatterDuringInput {
             textField.text = displayValue(useFormatter: true)
@@ -329,13 +324,8 @@
         }
     }
     
-<<<<<<< HEAD
-    public func textFieldDidEndEditing(_ textField: UITextField) {
+    open func textFieldDidEndEditing(_ textField: UITextField) {
         formViewController()?.endEditing(of: self)
-=======
-    open func textFieldDidEndEditing(_ textField: UITextField) {
-        formViewController()?.endEditing(self)
->>>>>>> c2b0b03a
         formViewController()?.textInputDidEndEditing(textField, cell: self)
         textFieldDidChange(textField)
         textField.text = displayValue(useFormatter: (row as? FormatterConformance)?.formatter != nil)
